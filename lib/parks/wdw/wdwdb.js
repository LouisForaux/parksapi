--- conflicted
+++ resolved
@@ -3,13 +3,8 @@
 import sift from 'sift';
 import {promises as fs, constants as fsConstants, createReadStream, createWriteStream} from 'fs';
 import path from 'path';
-import nodefetch from 'node-fetch';
-import toughcookie from 'tough-cookie';
-import fetchcookie from 'fetch-cookie';
 
 import {parseConfig} from '../../configBase.js';
-
-const fetch = fetchcookie(nodefetch, new toughcookie.CookieJar());
 
 /**
  * Given a document, return it's entity ID for the WDW database
@@ -120,33 +115,6 @@
           username: this.config.remoteUsername,
           password: this.config.remotePassword,
         };
-<<<<<<< HEAD
-
-        let fetchCookie = null;
-
-        remoteHostOptions.fetch = (url, args) => {
-          args.headers.set(
-              'user-agent',
-              'CouchbaseLite/2.7.1-6 (Java; Android 9; ONEPLUS A5000) CE/release, Commit/2fb25069+ Core/2.7.1 (6)',
-          );
-
-          args.compress = true;
-
-          if (fetchCookie !== null) {
-            args.headers.set('cookie', fetchCookie);
-          }
-
-          return fetch(url, args).then(async (resp) => {
-            // intercept and remember cookie
-            const cookie = resp.headers.get('set-cookie');
-            if (cookie) {
-              fetchCookie = cookie.split(';')[0];
-            }
-            return resp;
-          });
-        };
-=======
->>>>>>> b06b3bdb
       }
 
       this.remoteDB = new PouchDB(this.config.remoteHost, remoteHostOptions);
@@ -204,11 +172,7 @@
 
     let noChangeTimeout = null;
     let replicationHandle = null;
-<<<<<<< HEAD
-
-=======
-    
->>>>>>> b06b3bdb
+
     // how many minutes before killing and restarting replication
     const noChangeTimer = Number(this.config.restartTimeout) || 5;
 
